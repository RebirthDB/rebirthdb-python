#!/bin/bash

set -e
set -u

export DISTRIB_CODENAME=$(lsb_release -sc)

<<<<<<< HEAD
echo "This currently will not work for rethinkdb. It is in the process of being fixed."
exit 1
echo "deb https://dl.bintray.com/rethinkdb/apt $DISTRIB_CODENAME main" | sudo tee /etc/apt/sources.list.d/rethinkdb.list
wget -qO- https://dl.bintray.com/rethinkdb/keys/pubkey.gpg | sudo apt-key add -
=======
# echo "This currently will not work for rethinkdb. It is in the process of being fixed."
# exit 1
echo "deb https://dl.bintray.com/rebirthdb/apt $DISTRIB_CODENAME main" | sudo tee /etc/apt/sources.list.d/rebirthdb.list
wget -qO- https://dl.bintray.com/rebirthdb/keys/pubkey.gpg | sudo apt-key add -
>>>>>>> 2568f214

sudo apt-get update --option Acquire::Retries=100 --option Acquire::http::Timeout="300"
sudo apt-get --allow-unauthenticated install rethinkdb --option Acquire::Retries=100 --option Acquire::http::Timeout="300"<|MERGE_RESOLUTION|>--- conflicted
+++ resolved
@@ -5,17 +5,10 @@
 
 export DISTRIB_CODENAME=$(lsb_release -sc)
 
-<<<<<<< HEAD
-echo "This currently will not work for rethinkdb. It is in the process of being fixed."
-exit 1
-echo "deb https://dl.bintray.com/rethinkdb/apt $DISTRIB_CODENAME main" | sudo tee /etc/apt/sources.list.d/rethinkdb.list
-wget -qO- https://dl.bintray.com/rethinkdb/keys/pubkey.gpg | sudo apt-key add -
-=======
 # echo "This currently will not work for rethinkdb. It is in the process of being fixed."
 # exit 1
 echo "deb https://dl.bintray.com/rebirthdb/apt $DISTRIB_CODENAME main" | sudo tee /etc/apt/sources.list.d/rebirthdb.list
 wget -qO- https://dl.bintray.com/rebirthdb/keys/pubkey.gpg | sudo apt-key add -
->>>>>>> 2568f214
 
 sudo apt-get update --option Acquire::Retries=100 --option Acquire::http::Timeout="300"
-sudo apt-get --allow-unauthenticated install rethinkdb --option Acquire::Retries=100 --option Acquire::http::Timeout="300"+sudo apt-get --allow-unauthenticated install rebirthdb --option Acquire::Retries=100 --option Acquire::http::Timeout="300"