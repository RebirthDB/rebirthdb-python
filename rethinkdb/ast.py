import ql2_pb2 as p
import types
import sys
from errors import *
from net import Connection

class RqlQuery(object):

    # Instantiate this AST node with the given pos and opt args
    def __init__(self, *args, **optargs):
        self.args = [expr(e) for e in args]

        self.optargs = {}
        for k in optargs.keys():
<<<<<<< HEAD
            if optargs[k] == ():
=======
            if not isinstance(optargs[k], RqlQuery) and optargs[k] == ():
>>>>>>> 351216f5
                continue
            self.optargs[k] = expr(optargs[k])

    # Send this query to the server to be executed
    def run(self, c=None, **global_opt_args):
        if not c:
            if Connection.repl_connection:
                c = Connection.repl_connection
            else:
                raise RqlDriverError("RqlQuery.run must be given a connection to run on.")

        return c._start(self, **global_opt_args)

    def __str__(self):
        qp = QueryPrinter(self)
        return qp.print_query()

    def __repr__(self):
        return "<RqlQuery instance: %s >" % str(self)

    # Compile this query to a binary protobuf buffer
    def build(self, term):
        term.type = self.tt

        for arg in self.args:
            arg.build(term.args.add())

        for k in self.optargs.keys():
            pair = term.optargs.add()
            pair.key = k
            self.optargs[k].build(pair.val)

    # The following are all operators and methods that operate on
    # Rql queries to build up more complex operations

    # Comparison operators
    def __eq__(self, other):
        return Eq(self, other)

    def __ne__(self, other):
        return Ne(self, other)

    def __lt__(self, other):
        return Lt(self, other)

    def __le__(self, other):
        return Le(self, other)

    def __gt__(self, other):
        return Gt(self, other)

    def __ge__(self, other):
        return Ge(self, other)

    # Numeric operators
    def __invert__(self):
        return Not(self)

    def __add__(self, other):
        return Add(self, other)

    def __radd__(self, other):
        return Add(other, self)

    def __sub__(self, other):
        return Sub(self, other)

    def __rsub__(self, other):
        return Sub(other, self)

    def __mul__(self, other):
        return Mul(self, other)

    def __rmul__(self, other):
        return Mul(other, self)

    def __div__(self, other):
        return Div(self, other)

    def __rdiv__(self, other):
        return Div(other, self)

    def __mod__(self, other):
        return Mod(self, other)

    def __rmod__(self, other):
        return Mod(other, self)

    def __and__(self, other):
        return All(self, other)

    def __rand__(self, other):
        return All(other, self)

    def __or__(self, other):
        return Any(self, other)

    def __ror__(self, other):
        return Any(other, self)

    # Non-operator versions of the above

    def eq(*args):
        return Eq(*args)

    def ne(*args):
        return Ne(*args)

    def lt(*args):
        return Lt(*args)

    def le(*args):
        return Le(*args)

    def gt(*args):
        return Gt(*args)

    def ge(*args):
        return Ge(*args)

    def add(*args):
        return Add(*args)

    def sub(*args):
        return Sub(*args)

    def mul(*args):
        return Mul(*args)

    def div(*args):
        return Div(*args)

    def mod(self, other):
        return Mod(self, other)

    # N.B. Cannot use 'in' operator because it must return a boolean
    def contains(self, *attr):
        return Contains(self, *attr)

    # Polymorphic object/sequence operations
    def pluck(self, *attrs):
        return Pluck(self, *attrs)

    def without(self, *attrs):
        return Without(self, *attrs)

    def do(self, func):
        return FunCall(func_wrap(func), self)

    def update(self, func, non_atomic=()):
        return Update(self, func_wrap(func), non_atomic=non_atomic)

    def replace(self, func, non_atomic=()):
        return Replace(self, func_wrap(func), non_atomic=non_atomic)

    def delete(self):
        return Delete(self)

    # Rql type inspection
    def coerce_to(self, other_type):
        return CoerceTo(self, other_type)

    def type_of(self):
        return TypeOf(self)

    def merge(self, other):
        return Merge(self, other)

    def append(self, val):
        return Append(self, val)

    # Operator used for get attr / nth / slice. Non-operator versions below
    # in cases of ambiguity
    def __getitem__(self, index):
        if isinstance(index, slice):
            return Slice(self, index.start or 0, index.stop or -1)
        elif isinstance(index, int):
            return Nth(self, index)
        elif isinstance(index, types.StringTypes):
            return GetAttr(self, index)

    def nth(self, index):
        return Nth(self, index)

    def slice(self, left=None, right=None):
        return Slice(self, left, right)

    def skip(self, index):
        return Skip(self, index)

    def limit(self, index):
        return Limit(self, index)

    def reduce(self, func, base=()):
        return Reduce(self, func_wrap(func), base=base)

    def map(self, func):
        return Map(self, func_wrap(func))

    def filter(self, func):
        return Filter(self, func_wrap(func))

    def concat_map(self, func):
        return ConcatMap(self, func_wrap(func))

    def order_by(self, *obs):
        return OrderBy(self, *obs)

    def between(self, left_bound=None, right_bound=None):
        # This is odd and inconsistent with the rest of the API. Blame a
        # poorly thought out spec.
        if left_bound == None:
            left_bound = ()
        if right_bound == None:
            right_bound = ()
        return Between(self, left_bound=left_bound, right_bound=right_bound)

    def distinct(self):
        return Distinct(self)

    # NB: Can't overload __len__ because Python doesn't
    #     allow us to return a non-integer
    def count(self):
        return Count(self)

    def union(self, *others):
        return Union(self, *others)

    def inner_join(self, other, predicate):
        return InnerJoin(self, other, predicate)

    def outer_join(self, other, predicate):
        return OuterJoin(self, other, predicate)

    def eq_join(self, left_attr, other):
        return EqJoin(self, left_attr, other)

    def zip(self):
        return Zip(self)

    def grouped_map_reduce(self, grouping, mapping, data_collector, base=()):
        return GroupedMapReduce(self, func_wrap(grouping), func_wrap(mapping),
            func_wrap(data_collector), base=base)

    def group_by(self, arg1, arg2, *rest):
        args = [arg1, arg2] + list(rest)
        return GroupBy(self, list(args[:-1]), args[-1])

    def for_each(self, mapping):
        return ForEach(self, func_wrap(mapping))

# These classes define how nodes are printed by overloading `compose`

def needs_wrap(arg):
    return isinstance(arg, Datum) or isinstance(arg, MakeArray) or isinstance(arg, MakeObj)

class RqlBiOperQuery(RqlQuery):
    def compose(self, args, optargs):
        if needs_wrap(self.args[0]) and needs_wrap(self.args[1]):
            args[0] = T('r.expr(', args[0], ')')

        return T('(', args[0], ' ', self.st, ' ', args[1], ')')

class RqlTopLevelQuery(RqlQuery):
    def compose(self, args, optargs):
        args.extend([repr(name)+'='+optargs[name] for name in optargs.keys()])
        return T('r.', self.st, '(', T(*(args), intsp=', '), ')')

class RqlMethodQuery(RqlQuery):
    def compose(self, args, optargs):
        if needs_wrap(self.args[0]):
            args[0] = T('r.expr(', args[0], ')')

        restargs = args[1:]
        restargs.extend([k+'='+v for k,v in optargs.items()])
        restargs = T(*restargs, intsp=', ')

        return T(args[0], '.', self.st, '(', restargs, ')')

# This class handles the conversion of RQL terminal types in both directions
# Going to the server though it does not support R_ARRAY or R_OBJECT as those
# are alternately handled by the MakeArray and MakeObject nodes. Why do this?
# MakeArray and MakeObject are more flexible, allowing us to construct array
# and object expressions from nested RQL expressions. Constructing pure
# R_ARRAYs and R_OBJECTs would require verifying that at all nested levels
# our arrays and objects are composed only of basic types.
class Datum(RqlQuery):
    args = []
    optargs = {}

    def __init__(self, val):
        self.data = val

    def build(self, term):
        term.type = p.Term.DATUM

        if self.data == None:
            term.datum.type = p.Datum.R_NULL
        elif isinstance(self.data, bool):
            term.datum.type = p.Datum.R_BOOL
            term.datum.r_bool = self.data
        elif isinstance(self.data, int) or isinstance(self.data, float) or isinstance(self.data, long):
            term.datum.type = p.Datum.R_NUM
            term.datum.r_num = self.data
        elif isinstance(self.data, types.StringTypes):
            term.datum.type = p.Datum.R_STR
            term.datum.r_str = self.data
        else:
            raise RuntimeError("Cannot build a query from a %s" % type(term).__name__, term)

    def compose(self, args, optargs):
        return repr(self.data)

    @staticmethod
    def deconstruct(datum):
        if datum.type == p.Datum.R_NULL:
            return None
        elif datum.type == p.Datum.R_BOOL:
            return datum.r_bool
        elif datum.type == p.Datum.R_NUM:
            return datum.r_num
        elif datum.type == p.Datum.R_STR:
            return datum.r_str
        elif datum.type == p.Datum.R_ARRAY:
            return [Datum.deconstruct(e) for e in datum.r_array]
        elif datum.type == p.Datum.R_OBJECT:
            obj = {}
            for pair in datum.r_object:
                obj[pair.key] = Datum.deconstruct(pair.val)
            return obj
        else:
            raise RuntimeError("Unknown Datum type %d encountered in response." % datum.type)

class MakeArray(RqlQuery):
    tt = p.Term.MAKE_ARRAY

    def compose(self, args, optargs):
        return T('[', T(*args, intsp=', '),']')

    def do(self, func):
        return FunCall(func_wrap(func), self)

class MakeObj(RqlQuery):
    tt = p.Term.MAKE_OBJ

    def compose(self, args, optargs):
        return T('{', T(*[T(repr(name), ': ', optargs[name]) for name in optargs.keys()], intsp=', '), '}')

class Var(RqlQuery):
    tt = p.Term.VAR

    def compose(self, args, optargs):
        return 'var_'+args[0]

class JavaScript(RqlTopLevelQuery):
    tt = p.Term.JAVASCRIPT
    st = "js"

class UserError(RqlTopLevelQuery):
    tt = p.Term.ERROR
    st = "error"

class ImplicitVar(RqlQuery):
    tt = p.Term.IMPLICIT_VAR

    def compose(self, args, optargs):
        return 'r.row'

class Eq(RqlBiOperQuery):
    tt = p.Term.EQ
    st = "=="

class Ne(RqlBiOperQuery):
    tt = p.Term.NE
    st = "!="

class Lt(RqlBiOperQuery):
    tt = p.Term.LT
    st = "<"

class Le(RqlBiOperQuery):
    tt = p.Term.LE
    st = "<="

class Gt(RqlBiOperQuery):
    tt = p.Term.GT
    st = ">"

class Ge(RqlBiOperQuery):
    tt = p.Term.GE
    st = ">="

class Not(RqlQuery):
    tt = p.Term.NOT

    def compose(self, args, optargs):
        if isinstance(self.args[0], Datum):
            args[0] = T('r.expr(', args[0], ')')
        return T('(~', args[0], ')')

class Add(RqlBiOperQuery):
    tt = p.Term.ADD
    st = "+"

class Sub(RqlBiOperQuery):
    tt = p.Term.SUB
    st = "-"

class Mul(RqlBiOperQuery):
    tt = p.Term.MUL
    st = "*"

class Div(RqlBiOperQuery):
    tt = p.Term.DIV
    st = "/"

class Mod(RqlBiOperQuery):
    tt = p.Term.MOD
    st = "%"

class Append(RqlMethodQuery):
    tt = p.Term.APPEND
    st = "append"

class Slice(RqlQuery):
    tt = p.Term.SLICE

    def compose(self, args, optargs):
        return T(args[0], '[', args[1], ':', args[2], ']')

class Skip(RqlMethodQuery):
    tt = p.Term.SKIP
    st = 'skip'

class Limit(RqlMethodQuery):
    tt = p.Term.LIMIT
    st = 'limit'

class GetAttr(RqlQuery):
    tt = p.Term.GETATTR

    def compose(self, args, optargs):
        return T(args[0], '[', args[1], ']')

class Contains(RqlMethodQuery):
    tt = p.Term.CONTAINS
    st = 'contains'

class Pluck(RqlMethodQuery):
    tt = p.Term.PLUCK
    st = 'pluck'

class Without(RqlMethodQuery):
    tt = p.Term.WITHOUT
    st = 'without'

class Merge(RqlMethodQuery):
    tt = p.Term.MERGE
    st = 'merge'

class Between(RqlMethodQuery):
    tt = p.Term.BETWEEN
    st = 'between'

class DB(RqlTopLevelQuery):
    tt = p.Term.DB
    st = 'db'

    def table_list(self):
        return TableList(self)

    def table_create(self, table_name, primary_key=(), datacenter=(), cache_size=()):
        return TableCreate(self, table_name, primary_key=primary_key, datacenter=datacenter, cache_size=cache_size)

    def table_drop(self, table_name):
        return TableDrop(self, table_name)

    def table(self, table_name, use_outdated=False):
        return Table(self, table_name, use_outdated=use_outdated)

class FunCall(RqlQuery):
    tt = p.Term.FUNCALL

    def compose(self, args, optargs):
        if len(args) > 2:
            return T('r.do(', T(*(args[1:]), intsp=', '), ', ', args[0], ')')

        if isinstance(self.args[1], Datum):
            args[1] = T('r.expr(', args[1], ')')

        return T(args[1], '.do(', args[0], ')')

class Table(RqlQuery):
    tt = p.Term.TABLE
    st = 'table'

    def insert(self, records, upsert=()):
        return Insert(self, records, upsert=upsert)

    def get(self, key):
        return Get(self, key)

    def sindex_create(self, name, fundef):
        return SIndexCreate(self, name, func_wrap(fundef))

    def sindex_drop(self, name):
        return SIndexDrop(self, name)

    def sindex_list(self):
        return SIndexList(self)

    def compose(self, args, optargs):
        if isinstance(self.args[0], DB):
            return T(args[0], '.table(', args[1], ')')
        else:
            return T('r.table(', args[0], ')')

class Get(RqlMethodQuery):
    tt = p.Term.GET
    st = 'get'

class Reduce(RqlMethodQuery):
    tt = p.Term.REDUCE
    st = 'reduce'

class Map(RqlMethodQuery):
    tt = p.Term.MAP
    st = 'map'

class Filter(RqlMethodQuery):
    tt = p.Term.FILTER
    st = 'filter'

class ConcatMap(RqlMethodQuery):
    tt = p.Term.CONCATMAP
    st = 'concat_map'

class OrderBy(RqlMethodQuery):
    tt = p.Term.ORDERBY
    st = 'order_by'

class Distinct(RqlMethodQuery):
    tt = p.Term.DISTINCT
    st = 'distinct'

class Count(RqlMethodQuery):
    tt = p.Term.COUNT
    st = 'count'

class Union(RqlMethodQuery):
    tt = p.Term.UNION
    st = 'union'

class Nth(RqlQuery):
    tt = p.Term.NTH

    def compose(self, args, optargs):
        return T(args[0], '[', args[1], ']')

class GroupedMapReduce(RqlMethodQuery):
    tt = p.Term.GROUPED_MAP_REDUCE
    st = 'grouped_map_reduce'

class GroupBy(RqlMethodQuery):
    tt = p.Term.GROUPBY
    st = 'group_by'

class InnerJoin(RqlMethodQuery):
    tt = p.Term.INNER_JOIN
    st = 'inner_join'

class OuterJoin(RqlMethodQuery):
    tt = p.Term.OUTER_JOIN
    st = 'outer_join'

class EqJoin(RqlMethodQuery):
    tt = p.Term.EQ_JOIN
    st = 'eq_join'

class Zip(RqlMethodQuery):
    tt = p.Term.ZIP
    st = 'zip'

class CoerceTo(RqlMethodQuery):
    tt = p.Term.COERCE_TO
    st = 'coerce_to'

class TypeOf(RqlMethodQuery):
    tt = p.Term.TYPEOF
    st = 'type_of'

class Update(RqlMethodQuery):
    tt = p.Term.UPDATE
    st = 'update'

class Delete(RqlMethodQuery):
    tt = p.Term.DELETE
    st = 'delete'

class Replace(RqlMethodQuery):
    tt = p.Term.REPLACE
    st = 'replace'

class Insert(RqlMethodQuery):
    tt = p.Term.INSERT
    st = 'insert'

class DbCreate(RqlTopLevelQuery):
    tt = p.Term.DB_CREATE
    st = "db_create"

class DbDrop(RqlTopLevelQuery):
    tt = p.Term.DB_DROP
    st = "db_drop"

class DbList(RqlTopLevelQuery):
    tt = p.Term.DB_LIST
    st = "db_list"

class TableCreate(RqlMethodQuery):
    tt = p.Term.TABLE_CREATE
    st = "table_create"

class TableDrop(RqlMethodQuery):
    tt = p.Term.TABLE_DROP
    st = "table_drop"

class TableList(RqlMethodQuery):
    tt = p.Term.TABLE_LIST
    st = "table_list"

class SIndexCreate(RqlMethodQuery):
    tt = p.Term.SINDEX_CREATE
    st = 'sindex_create'

class SIndexDrop(RqlMethodQuery):
    tt = p.Term.SINDEX_DROP
    st = 'sindex_drop'

class SIndexList(RqlMethodQuery):
    tt = p.Term.SINDEX_LIST
    st = 'sindex_list'

class Branch(RqlTopLevelQuery):
    tt = p.Term.BRANCH
    st = "branch"

class Any(RqlBiOperQuery):
    tt = p.Term.ANY
    st = "|"

class All(RqlBiOperQuery):
    tt = p.Term.ALL
    st = "&"

class ForEach(RqlMethodQuery):
    tt =p.Term.FOREACH
    st = 'for_each'

# Called on arguments that should be functions
def func_wrap(val):
    val = expr(val)

    # Scan for IMPLICIT_VAR or JS
    def ivar_scan(node):
        if not isinstance(node, RqlQuery):
            return False

        if isinstance(node, ImplicitVar):
            return True
        if any([ivar_scan(arg) for arg in node.args]):
            return True
        if any([ivar_scan(arg) for k,arg in node.optargs.iteritems()]):
            return True
        return False

    if ivar_scan(val):
        return Func(lambda x: val)

    return val

class Func(RqlQuery):
    tt = p.Term.FUNC
    nextVarId = 1

    def __init__(self, lmbd):
        vrs = []
        vrids = []
        for i in xrange(lmbd.func_code.co_argcount):
            vrs.append(Var(Func.nextVarId))
            vrids.append(Func.nextVarId)
            Func.nextVarId += 1

        self.vrs = vrs
        self.args = [MakeArray(*vrids), expr(lmbd(*vrs))]
        self.optargs = {}

    def compose(self, args, optargs):
            return T('lambda ', T(*[v.compose([v.args[0].compose(None, None)], []) for v in self.vrs], intsp=', '), ': ', args[1])

class Asc(RqlTopLevelQuery):
    tt = p.Term.ASC
    st = 'asc'

class Desc(RqlTopLevelQuery):
    tt = p.Term.DESC
    st = 'desc'

from query import expr<|MERGE_RESOLUTION|>--- conflicted
+++ resolved
@@ -12,11 +12,7 @@
 
         self.optargs = {}
         for k in optargs.keys():
-<<<<<<< HEAD
-            if optargs[k] == ():
-=======
             if not isinstance(optargs[k], RqlQuery) and optargs[k] == ():
->>>>>>> 351216f5
                 continue
             self.optargs[k] = expr(optargs[k])
 
